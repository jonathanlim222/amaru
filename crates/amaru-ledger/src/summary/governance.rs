// Copyright 2025 PRAGMA
//
// Licensed under the Apache License, Version 2.0 (the "License");
// you may not use this file except in compliance with the License.
// You may obtain a copy of the License at
//
//     http://www.apache.org/licenses/LICENSE-2.0
//
// Unless required by applicable law or agreed to in writing, software
// distributed under the License is distributed on an "AS IS" BASIS,
// WITHOUT WARRANTIES OR CONDITIONS OF ANY KIND, either express or implied.
// See the License for the specific language governing permissions and
// limitations under the License.

mod backward_compatibility;

use crate::store::{columns::dreps, Snapshot, StoreError};
use amaru_kernel::{
    expect_stake_credential, network::EraHistory, Anchor, CertificatePointer, DRep, Epoch,
    Lovelace, ProtocolVersion, Slot, StakeCredential, TransactionPointer, DREP_EXPIRY,
    GOV_ACTION_LIFETIME,
};
use slot_arithmetic::TimeHorizonError;
use std::collections::{BTreeMap, BTreeSet};

#[derive(Debug)]
pub struct GovernanceSummary {
    pub dreps: BTreeMap<DRep, DRepState>,
    pub deposits: BTreeMap<StakeCredential, ProposalState>,
}

#[derive(Debug, serde::Serialize)]
pub struct DRepState {
    pub mandate: Option<Epoch>,
    pub metadata: Option<Anchor>,
    pub stake: Lovelace,
    #[serde(skip)]
    pub registered_at: CertificatePointer,
}

#[derive(Debug, Default, Clone, Copy)]
pub struct ProposalState {
    pub deposit: Lovelace,
    pub valid_until: Epoch,
}

#[derive(Debug, thiserror::Error)]
pub enum Error {
    #[error("time horizon error: {0}")]
    TimeHorizonError(Slot, TimeHorizonError),
    #[error("store error: {0}")]
    StoreError(#[from] StoreError),
}

impl GovernanceSummary {
    pub fn new(db: &impl Snapshot, era_history: &EraHistory) -> Result<Self, Error> {
        let current_epoch = db.epoch();

        let mut proposals = BTreeSet::new();

        // FIXME: filter out proposals that have been ratified
        let mut deposits = BTreeMap::new();

        db.iter_proposals()?
            .try_for_each(|(_, row)| -> Result<(), Error> {
                let epoch = era_history
                    .slot_to_epoch(row.proposed_in.transaction.slot)
                    .map_err(|e| Error::TimeHorizonError(row.proposed_in.transaction.slot, e))?;

                proposals.insert((row.proposed_in.transaction, epoch));

                // Proposals are ratified with an epoch of delay always, so deposits count towards
                // the voting stake of DRep for an extra epoch following the proposal expiry.
                if current_epoch <= row.valid_until + 1 {
                    deposits.insert(
                        expect_stake_credential(&row.proposal.reward_account),
                        ProposalState {
                            deposit: row.proposal.deposit,
                            valid_until: row.valid_until,
                        },
                    );
                }

<<<<<<< HEAD
        // A set containing all overlapping activity periods of all proposals. Might contain disjoint periods.
        // e.g.
        //
        // Considering a proposal created at epoch 163, it is valid until epoch 163 + GOV_ACTION_LIFETIME
        //
        // for epochs 163 and 165, with GOV_ACTION_LIFETIME = 6, proposals_activity_periods would equal
        //   [163, 164, 165, 166, 167, 168, 169, 170, 171]
        //
        // for epochs 163 and 172, with GOV_ACTION_LIFETIME = 6, proposals_activity_periods would equal
        //   [163, 164, 165, 166, 167, 168, 169, 172, 173, 174, 175, 176, 177, 178]
        let proposals_activity_periods = all_proposals_epochs
            .iter()
            .flat_map(|&value| (value..=value + GOV_ACTION_LIFETIME).collect::<BTreeSet<_>>())
            .collect::<BTreeSet<u64>>();
=======
                Ok(())
            })?;

        let mandate = drep_mandate_calculator(
            // FIXME: Obtain protocol version from arguments, passed from block header.
            (9, 0),
            GOV_ACTION_LIFETIME,
            DREP_EXPIRY,
            era_history,
            current_epoch,
            proposals,
        );
>>>>>>> 911ecea3

        let mut dreps = db
            .iter_dreps()?
            .map(
                |(
                    k,
                    dreps::Row {
                        registered_at,
                        last_interaction,
                        anchor,
                        ..
                    },
                )| {
                    let drep = match k {
                        StakeCredential::AddrKeyhash(hash) => DRep::Key(hash),
                        StakeCredential::ScriptHash(hash) => DRep::Script(hash),
                    };

<<<<<<< HEAD
                    // Each epoch with no active proposals increase the mandate by 1
                    let epochs_without_active_proposals =
                        BTreeSet::from_iter(last_interaction..=epoch) // Total period considered for this DRep
                            .difference(&proposals_activity_periods)
                            .count();
=======
                    let registration_slot = registered_at.transaction.slot;
>>>>>>> 911ecea3

                    Ok((
                        drep,
                        DRepState {
                            registered_at,
                            metadata: anchor,
                            mandate: Some(mandate(
                                // TODO: The map_err to include the slot as context shouldn't be
                                // necessary. Instead, the slot_arithmetic library should return
                                // better errors.
                                (
                                    registration_slot,
                                    era_history.slot_to_epoch(registration_slot).map_err(|e| {
                                        Error::TimeHorizonError(registration_slot, e)
                                    })?,
                                ),
                                last_interaction,
                            )),
                            // The actual stake is filled later when computing the stake distribution.
                            stake: 0,
                        },
                    ))
                },
            )
            .collect::<Result<BTreeMap<_, _>, Error>>()?;

        let default_drep_state = || DRepState {
            mandate: None,
            metadata: None,
            stake: 0,
            registered_at: CertificatePointer {
                transaction: TransactionPointer {
                    slot: Slot::from(0),
                    transaction_index: 0,
                },
                certificate_index: 0,
            },
        };

        dreps.insert(DRep::Abstain, default_drep_state());
        dreps.insert(DRep::NoConfidence, default_drep_state());

        Ok(GovernanceSummary { dreps, deposits })
    }
}

/// Compute the mandate (e.g. expiry epoch) of a DRep based on protocol parameter and past
/// proposals. It works like a deadman-switch, where each action from a DRep resets the counter and
/// push back its expiry. Additionally, each epoch with no active proposals increase the mandate by
/// one.
///
/// Besides, the behaviour around registration has slightly changed between verion 9 and version 10
/// of the protocol.
///
/// - In version 9, dreps registering during a dormant period^1 (with epochs containing no proposals
///   whatsoever) would be granted extra expiry time corresponding to the current number of dormant
///   epoch.
///
/// - In version 10, freshly register dreps will only be granted their "drep_expiry" from the
///   moment they register.
///
/// NOTE[^1]: About dormant period
///
///   Intuitively, a dormant period is a sequence of consecutive epochs with no proposals. However,
///   the intuition isn't quite right when it comes to what the protocol *actually does*. In fact,
///   we assess dormant epochs at the epoch boundary, after ratifying and/or expirying proposals. In
///   case where there are no proposals left at the epoch boundary, then the next epoch is considered
///   dormant.
///
///   Let's see a couple of examples, with the following base hypotheses:
///
///   - We are in epoch 16.
///   - There's no proposal whatsoever before epoch 10.
///   - Proposals' lifetime is 2 epochs
///
///   ╔══════ Scenario 1: a single proposal in 10.
///   ║
///   ║     <--------------->
///   ║     ╿
///   ║ ━━━━┷━╋━━━━━━╋━━━━━━╋━━━━━━╋━━━━━━╋━━━━━━╋━━━?
///   ║   10     11     12     13     14     15     16
///   ║
///   ║ Dormant epochs: 10, 13, 14, 15, 16
///   ╚═════════════════════════════════════════════════
///
///   ╔══════ Scenario 2: two proposals in 10 and 12
///   ║
///   ║     <╌--------------------->
///   ║     ╿          ╿
///   ║ ━━━━┷━╋━━━━━━╋━┷━━━━╋━━━━━━╋━━━━━━╋━━━━━━╋━━━?
///   ║   10     11     12     13     14     15     16
///   ║
///   ║ Dormant epochs: 10, 14, 15, 16
///   ╚═════════════════════════════════════════════════
///
///   ╔══════ Scenario 3: two proposals in 10 and 13
///   ║
///   ║     <╌--------------><╌╌╌╌╌-------------->
///   ║     ╿                ╿
///   ║ ━━━━┷━╋━━━━━━╋━━━━━━╋┷━━━━━╋━━━━━━╋━━━━━━╋━━━?
///   ║   10     11     12     13     14     15     16
///   ║
///   ║ Dormant epochs: 10, 13, 16
///   ╚═════════════════════════════════════════════════
///
fn drep_mandate_calculator(
    protocol_version: ProtocolVersion,
    governance_action_lifetime: Epoch,
    drep_expiry: Epoch,
    era_history: &EraHistory,
    current_epoch: Epoch,
    proposals: BTreeSet<(TransactionPointer, Epoch)>,
) -> Box<dyn Fn((Slot, Epoch), Epoch) -> Epoch> {
    // A set containing all overlapping activity periods of all proposals. Might contain disjoint periods.
    // e.g.
    //
    // Considering a proposal created at epoch 163, it is valid until epoch 163 + GOV_ACTION_LIFETIME
    //
    // for epochs 163 and 165, with GOV_ACTION_LIFETIME = 6, proposals_activity_periods would equal
    //   [163, 164, 165, 166, 167, 168, 169, 170, 171]
    //
    // for epochs 163 and 172, with GOV_ACTION_LIFETIME = 6, proposals_activity_periods would equal
    //   [163, 164, 165, 166, 167, 168, 169, 172, 173, 174, 175, 176, 177, 178]
    let proposals_activity_periods = proposals
        .iter()
        .flat_map(|(_pointer, start)| {
            // Notice '+1' here on the lower bound. The epoch in which a proposal is submitted
            // does not count towards a period of activity because we evaluate whether an epoch is
            // dormant at the epoch boundary. If no proposals are active at the epoch boundary, the
            // epoch is considered dormant.
            //
            // While this is slightly odd, it can be explained by considering how one could submit
            // a proposal at the very end of epoch with little to no time for DReps to vote. An
            // epoch with no proposal but on the last slot is arguably dormant. But as a
            // consequence, we may also label as dormant epochs with proposals submitted on the
            // very first slot too.
            (*start + 1..=*start + governance_action_lifetime).collect::<BTreeSet<_>>()
        })
        .collect::<BTreeSet<Epoch>>();

    // Pre-calculate all epochs, so that need not to re-allocate memory for all DReps.
    let first_epoch = era_history
        .eras
        .last()
        .map(|summary| summary.start.epoch)
        .unwrap_or_default();

    let all_epochs = BTreeSet::from_iter(first_epoch..=current_epoch);

    let v10_onwards = Box::new(
        move |registered_at: (Slot, Epoch), last_interaction: Epoch| -> Epoch {
            let active_epochs = proposals_activity_periods
                .iter()
                // Exclude any period prior to the drep registration. They shouldn't count towards
                // the dormant epochs number, since the DRep simply didn't exist back then.
                .filter(|epoch| *epoch >= &registered_at.1)
                // Always consider the registration epoch as an active epoch so that if the
                // drep is registered in the middle of a dormant period, it only counts from
                // the epoch following the registration.
                .chain(vec![&registered_at.1])
                .collect::<BTreeSet<_>>();

            debug_assert!(
                last_interaction <= current_epoch,
                "drep recorded last interaction ({last_interaction}) is beyond the most recent epoch ({current_epoch})?"
            );

            let dormant_epochs = all_epochs
                .range(last_interaction..=current_epoch)
                .filter(|epoch| !active_epochs.contains(epoch))
                .count() as u64;

            last_interaction + drep_expiry + dormant_epochs
        },
    );

    let major_version = protocol_version.0;

    if major_version <= 9 {
        return Box::new(
            move |registered_at: (Slot, Epoch), last_interaction: Epoch| -> Epoch {
                backward_compatibility::drep_bonus_mandate(
                    governance_action_lifetime,
                    &proposals,
                    registered_at,
                ) + v10_onwards(registered_at, last_interaction)
            },
        );
    }

    v10_onwards
}

#[cfg(test)]
mod tests {
    use super::*;
    use backward_compatibility::tests::{ptr, ERA_HISTORY};
    use test_case::test_case;
    use EpochResult::*;

    const VERSION_9: ProtocolVersion = (9, 0);
    const VERSION_10: ProtocolVersion = (10, 0);

    #[derive(Debug, PartialEq)]
    enum EpochResult {
        Consistent(Epoch),
        Inconsistent { v9: Epoch, v10: Epoch },
    }

    fn test_drep_mandate(
        governance_action_lifetime: u64,
        drep_expiry: u64,
        proposals: Vec<(TransactionPointer, Epoch)>,
        registered_at: u64,
        last_interaction: Option<Epoch>,
        current_epoch: Epoch,
    ) -> EpochResult {
        let registration_slot = Slot::from(registered_at);
        let registration_epoch = ERA_HISTORY.slot_to_epoch(registration_slot).unwrap();
        let proposals = proposals.into_iter().collect::<BTreeSet<_>>();

        let test_with = |protocol_version| {
            drep_mandate_calculator(
                protocol_version,
                governance_action_lifetime,
                drep_expiry,
                &ERA_HISTORY,
                current_epoch,
                proposals.clone(),
            )(
                (registration_slot, registration_epoch),
                last_interaction.unwrap_or(registration_epoch),
            )
        };

        let v9 = test_with(VERSION_9);

        let v10 = test_with(VERSION_10);

        if v9 == v10 {
            Consistent(v10)
        } else {
            Inconsistent { v9, v10 }
        }
    }

    // Scenario:
    //   - no past dormant period
    //   - dormant starting from epoch 12
    //
    //     proposal
    //       |
    //  |----x----|---------|---------|------>
    // 80   85   90        100       110
    //
    #[test_case( 84,    None,  8 => Consistent(18))]
    #[test_case( 84, Some(9),  9 => Consistent(19))]
    #[test_case( 85,    None,  8 => Consistent(18))]
    #[test_case( 85, Some(9),  9 => Consistent(19))]
    #[test_case( 86,    None,  8 => Consistent(18))]
    #[test_case( 86, Some(9),  9 => Consistent(19))]
    #[test_case(125,    None, 12 => Inconsistent { v9: 23, v10: 22 })]
    #[test_case(125,    None, 13 => Inconsistent { v9: 24, v10: 23 })]
    #[test_case(135,    None, 13 => Inconsistent { v9: 25, v10: 23 })]
    fn test_drep_mandate_no_dormant_period(
        registered_at: u64,
        last_interaction: Option<Epoch>,
        current_epoch: Epoch,
    ) -> EpochResult {
        test_drep_mandate(
            3,                // governance_action_lifetime
            10,               // drep_expiry
            vec![ptr(85, 0)], // proposals
            registered_at,
            last_interaction,
            current_epoch,
        )
    }

    // Scenario:
    //   - 1 dormant period (epoch 12-13)
    //
    //      proposal               proposal
    //        |                      |
    //  |-----x------|--...---|------x-----|
    // 80    85     90       130    135   140
    //
    #[test_case( 88,     None, 11 => Consistent(18))]
    #[test_case( 88,     None, 12 => Consistent(19))]
    #[test_case( 88,     None, 13 => Consistent(20))]
    #[test_case( 88, Some(10), 11 => Consistent(20))]
    #[test_case( 88, Some(10), 12 => Consistent(21))]
    #[test_case( 88, Some(10), 13 => Consistent(22))]
    #[test_case( 88, Some(10), 14 => Consistent(22))]
    #[test_case(115,     None, 11 => Consistent(21))]
    #[test_case(115,     None, 13 => Consistent(23))]
    #[test_case(115, Some(13), 13 => Consistent(24))]
    #[test_case(125,     None, 13 => Inconsistent{ v9: 24, v10: 23 })]
    #[test_case(134,     None, 13 => Inconsistent{ v9: 25, v10: 23 })]
    #[test_case(135,     None, 13 => Inconsistent{ v9: 25, v10: 23 })]
    #[test_case(136,     None, 13 => Consistent(23))]
    fn test_drep_mandate_single_dormant_period(
        registered_at: u64,
        last_interaction: Option<Epoch>,
        current_epoch: Epoch,
    ) -> EpochResult {
        test_drep_mandate(
            3,                             // governance_action_lifetime
            10,                            // drep_expiry
            vec![ptr(85, 0), ptr(135, 0)], // proposals
            registered_at,
            last_interaction,
            current_epoch,
        )
    }

    // Scenario:
    //   - 2 dormant periods
    //     - epoch 4-5-6
    //     - epoch 10-11
    //
    //      proposal              proposal            proposal
    //        |                     |                   |
    //  |-----x------|--...--|------x-----|--...--|-----x------>
    //  0     5     10       60    65   70       110   115
    //
    #[test_case(  1,    None, 11 => Consistent(15))]
    #[test_case( 64,    None,  8 => Inconsistent{ v9: 19, v10: 16 })]
    #[test_case( 64,    None, 10 => Inconsistent{ v9: 20, v10: 17 })]
    #[test_case( 64,    None, 11 => Inconsistent{ v9: 21, v10: 18 })]
    #[test_case( 65,    None, 11 => Inconsistent{ v9: 21, v10: 18 })]
    #[test_case( 65, Some(8), 11 => Inconsistent{ v9: 23, v10: 20 })]
    #[test_case( 66,    None, 11 => Consistent(18))]
    #[test_case( 66, Some(8), 10 => Consistent(19))]
    #[test_case( 66, Some(8), 11 => Consistent(20))]
    #[test_case(114,    None, 11 => Inconsistent{ v9: 23, v10: 21 })]
    #[test_case(115,    None, 11 => Inconsistent{ v9: 23, v10: 21 })]
    #[test_case(116,    None, 11 => Consistent(21))]
    #[test_case(140,    None, 14 => Consistent(24))]
    #[test_case(150,    None, 15 => Inconsistent{ v9: 26, v10: 25 })]
    fn test_drep_mandate_multiple_dormant_periods(
        registered_at: u64,
        last_interaction: Option<Epoch>,
        current_epoch: Epoch,
    ) -> EpochResult {
        test_drep_mandate(
            3,                                        // governance_action_lifetime
            10,                                       // drep_expiry
            vec![ptr(5, 0), ptr(65, 0), ptr(115, 0)], // proposals
            registered_at,
            last_interaction,
            current_epoch,
        )
    }
}<|MERGE_RESOLUTION|>--- conflicted
+++ resolved
@@ -81,22 +81,6 @@
                     );
                 }
 
-<<<<<<< HEAD
-        // A set containing all overlapping activity periods of all proposals. Might contain disjoint periods.
-        // e.g.
-        //
-        // Considering a proposal created at epoch 163, it is valid until epoch 163 + GOV_ACTION_LIFETIME
-        //
-        // for epochs 163 and 165, with GOV_ACTION_LIFETIME = 6, proposals_activity_periods would equal
-        //   [163, 164, 165, 166, 167, 168, 169, 170, 171]
-        //
-        // for epochs 163 and 172, with GOV_ACTION_LIFETIME = 6, proposals_activity_periods would equal
-        //   [163, 164, 165, 166, 167, 168, 169, 172, 173, 174, 175, 176, 177, 178]
-        let proposals_activity_periods = all_proposals_epochs
-            .iter()
-            .flat_map(|&value| (value..=value + GOV_ACTION_LIFETIME).collect::<BTreeSet<_>>())
-            .collect::<BTreeSet<u64>>();
-=======
                 Ok(())
             })?;
 
@@ -109,7 +93,6 @@
             current_epoch,
             proposals,
         );
->>>>>>> 911ecea3
 
         let mut dreps = db
             .iter_dreps()?
@@ -128,15 +111,7 @@
                         StakeCredential::ScriptHash(hash) => DRep::Script(hash),
                     };
 
-<<<<<<< HEAD
-                    // Each epoch with no active proposals increase the mandate by 1
-                    let epochs_without_active_proposals =
-                        BTreeSet::from_iter(last_interaction..=epoch) // Total period considered for this DRep
-                            .difference(&proposals_activity_periods)
-                            .count();
-=======
                     let registration_slot = registered_at.transaction.slot;
->>>>>>> 911ecea3
 
                     Ok((
                         drep,
