// Copyright 2024 PRAGMA
//
// Licensed under the Apache License, Version 2.0 (the "License");
// you may not use this file except in compliance with the License.
// You may obtain a copy of the License at
//
//     http://www.apache.org/licenses/LICENSE-2.0
//
// Unless required by applicable law or agreed to in writing, software
// distributed under the License is distributed on an "AS IS" BASIS,
// WITHOUT WARRANTIES OR CONDITIONS OF ANY KIND, either express or implied.
// See the License for the specific language governing permissions and
// limitations under the License.

use amaru_consensus::{
    consensus::{
        chain_selection::{ChainSelector, ChainSelectorBuilder},
        select_chain::SelectChain,
        store::ChainStore,
        store_block::StoreBlock,
        store_header::StoreHeader,
        validate_header::ValidateHeader,
        ChainSyncEvent,
    },
    peer::Peer,
    ConsensusError, IsHeader,
};
use amaru_kernel::{
    block::{BlockValidationResult, ValidateBlockEvent},
    network::NetworkName,
    protocol_parameters::GlobalParameters,
    EraHistory, Hash, Header,
};
use amaru_stores::{
    in_memory::MemoryStore,
    rocksdb::{
        consensus::{InMemConsensusStore, RocksDBStore},
        RocksDB, RocksDBHistoricalStores,
    },
};
use consensus::{
    fetch_block::BlockFetchStage, forward_chain::ForwardChainStage,
    receive_header::ReceiveHeaderStage, select_chain::SelectChainStage,
    store_block::StoreBlockStage, store_header::StoreHeaderStage,
    validate_header::ValidateHeaderStage,
};
use gasket::{
    messaging::{tokio::funnel_ports, OutputPort},
    runtime::{self, spawn_stage, Tether},
};
use ledger::ValidateBlockStage;
use pallas_network::{facades::PeerClient, miniprotocols::chainsync::Tip};
use std::{
    error::Error,
    fmt::Display,
    path::PathBuf,
    sync::{Arc, RwLock},
};
use tokio::sync::Mutex;

pub mod common;
pub mod consensus;
pub mod ledger;
pub mod pull;

pub type BlockHash = pallas_crypto::hash::Hash<32>;

/// Whether or not data is stored on disk or in memory.
#[derive(Clone, Debug)]
pub enum StorePath {
    InMem,
    OnDisk(PathBuf),
}

impl Display for StorePath {
    fn fmt(&self, f: &mut std::fmt::Formatter<'_>) -> std::fmt::Result {
        match self {
            StorePath::InMem => write!(f, "<mem>"),
            StorePath::OnDisk(path) => write!(f, "{}", path.display()),
        }
    }
}

pub struct Config {
    pub ledger_store: StorePath,
    pub chain_store: StorePath,
    pub upstream_peers: Vec<String>,
    pub network: NetworkName,
    pub network_magic: u32,
    pub listen_address: String,
    pub max_downstream_peers: usize,
}

impl Default for Config {
    fn default() -> Config {
        Config {
            ledger_store: StorePath::OnDisk(PathBuf::from("./ledger.db")),
            chain_store: StorePath::OnDisk(PathBuf::from("./chain.db.1")),
            upstream_peers: vec![],
            network: NetworkName::Preprod,
            network_magic: 1,
            listen_address: "0.0.0.0:3000".to_string(),
            max_downstream_peers: 10,
        }
    }
}

/// A session with a peer, including the peer itself and a client to communicate with it.
#[derive(Clone)]
pub struct PeerSession {
    pub peer: Peer,
    pub peer_client: Arc<Mutex<PeerClient>>,
}

impl PeerSession {
    pub async fn lock(&mut self) -> tokio::sync::MutexGuard<'_, PeerClient> {
        self.peer_client.lock().await
    }
}

#[allow(clippy::todo)]
pub fn bootstrap(
    config: Config,
    clients: Vec<(String, Arc<Mutex<PeerClient>>)>,
) -> Result<Vec<Tether>, Box<dyn std::error::Error>> {
    let era_history: &EraHistory = config.network.into();

    let global_parameters: &GlobalParameters = config.network.into();

    let is_catching_up = Arc::new(RwLock::new(true));

    let (mut ledger_stage, tip) = make_ledger(
        &config,
        era_history.clone(),
        global_parameters.clone(),
        is_catching_up.clone(),
    )?;

    let peer_sessions: Vec<PeerSession> = clients
        .iter()
        .map(|(peer_name, client)| PeerSession {
            peer: Peer::new(peer_name),
            peer_client: client.clone(),
        })
        .collect();

    let mut fetch_block_stage = BlockFetchStage::new(peer_sessions.as_slice());

    let mut stages = peer_sessions
        .iter()
        .map(|session| pull::Stage::new(session.clone(), vec![tip.clone()], is_catching_up.clone()))
        .collect::<Vec<_>>();

    let (our_tip, header, chain_store_ref) = make_chain_store(&config, era_history, tip)?;

    let chain_selector = make_chain_selector(
        &header,
        &peer_sessions,
        global_parameters.consensus_security_param,
    )?;

    let consensus = match ledger_stage {
        LedgerStage::InMemLedgerStage(ref validate_block_stage) => ValidateHeader::new(
            Arc::new(validate_block_stage.state.view_stake_distribution()),
            chain_store_ref.clone(),
        ),

        LedgerStage::OnDiskLedgerStage(ref validate_block_stage) => ValidateHeader::new(
            Arc::new(validate_block_stage.state.view_stake_distribution()),
            chain_store_ref.clone(),
        ),
    };

    let mut receive_header_stage = ReceiveHeaderStage::default();

    let mut store_header_stage = StoreHeaderStage::new(StoreHeader::new(chain_store_ref.clone()));

    let mut validate_header_stage = ValidateHeaderStage::new(consensus, global_parameters);

    let mut select_chain_stage = SelectChainStage::new(SelectChain::new(chain_selector));

    let mut store_block_stage = StoreBlockStage::new(StoreBlock::new(chain_store_ref.clone()));

    let mut forward_chain_stage = ForwardChainStage::new(
        None,
        chain_store_ref.clone(),
        config.network_magic as u64,
        &config.listen_address,
        config.max_downstream_peers,
        our_tip,
    );

    let (to_store_header, from_receive_header) = gasket::messaging::tokio::mpsc_channel(50);
    let (to_validate_header, from_store_header) = gasket::messaging::tokio::mpsc_channel(50);
    let (to_select_chain, from_validate_header) = gasket::messaging::tokio::mpsc_channel(50);
    let (to_fetch_block, from_select_chain) = gasket::messaging::tokio::mpsc_channel(50);
    let (to_store_block, from_fetch_block) = gasket::messaging::tokio::mpsc_channel(50);
    let (to_ledger, from_store_block) = gasket::messaging::tokio::mpsc_channel(50);
    let (to_block_forward, from_ledger) = gasket::messaging::tokio::mpsc_channel(50);

    let outputs: Vec<&mut OutputPort<ChainSyncEvent>> = stages
        .iter_mut()
        .map(|p| &mut p.downstream)
        .collect::<Vec<_>>();
    funnel_ports(outputs, &mut receive_header_stage.upstream, 50);
    receive_header_stage.downstream.connect(to_store_header);

    store_header_stage.upstream.connect(from_receive_header);
    store_header_stage.downstream.connect(to_validate_header);

    validate_header_stage.upstream.connect(from_store_header);
    validate_header_stage.downstream.connect(to_select_chain);

    select_chain_stage.upstream.connect(from_validate_header);
    select_chain_stage.downstream.connect(to_fetch_block);

    fetch_block_stage.upstream.connect(from_select_chain);
    fetch_block_stage.downstream.connect(to_store_block);

    store_block_stage.upstream.connect(from_fetch_block);
    store_block_stage.downstream.connect(to_ledger);

    ledger_stage.connect(from_store_block, to_block_forward);

    forward_chain_stage.upstream.connect(from_ledger);

    // No retry, crash on panics.
    let policy = runtime::Policy::default();

    let mut stages = stages
        .into_iter()
        .map(|p| spawn_stage(p, policy.clone()))
        .collect::<Vec<_>>();

    let validate_header = gasket::runtime::spawn_stage(validate_header_stage, policy.clone());
    let receive_header = gasket::runtime::spawn_stage(receive_header_stage, policy.clone());
    let store_header = gasket::runtime::spawn_stage(store_header_stage, policy.clone());
    let select_chain = gasket::runtime::spawn_stage(select_chain_stage, policy.clone());
    let fetch = gasket::runtime::spawn_stage(fetch_block_stage, policy.clone());
    let store_block = gasket::runtime::spawn_stage(store_block_stage, policy.clone());
    let ledger = ledger_stage.spawn(policy.clone());
    let block_forward = gasket::runtime::spawn_stage(forward_chain_stage, policy.clone());

    stages.push(store_header);
    stages.push(receive_header);
    stages.push(select_chain);
    stages.push(validate_header);
    stages.push(store_block);
    stages.push(fetch);
    stages.push(ledger);
    stages.push(block_forward);
    Ok(stages)
}

type ChainStoreResult = (Tip, Option<Header>, Arc<Mutex<dyn ChainStore<Header>>>);

#[allow(clippy::todo, clippy::panic)]
fn make_chain_store(
    config: &Config,
    era_history: &EraHistory,
    tip: amaru_kernel::Point,
) -> Result<ChainStoreResult, Box<dyn Error>> {
    let chain_store: Box<dyn ChainStore<Header>> = match config.chain_store {
        StorePath::InMem => Box::new(InMemConsensusStore::new()),
        StorePath::OnDisk(ref chain_dir) => Box::new(RocksDBStore::new(chain_dir, era_history)?),
    };

    let (our_tip, header) = if let amaru_kernel::Point::Specific(_slot, hash) = &tip {
        let tip_hash = &Hash::from(&**hash);
        #[allow(clippy::expect_used)]
        let header: Header = chain_store.load_header(tip_hash).unwrap_or_else(|| {
            panic!(
                "Tip {} not found in chain database '{}'",
                tip_hash, config.chain_store
            )
        });
        (
            Tip(header.pallas_point(), header.block_height()),
            Some(header),
        )
    } else {
        (Tip(pallas_network::miniprotocols::Point::Origin, 0), None)
    };

    let chain_store_ref: Arc<Mutex<dyn ChainStore<Header>>> = Arc::new(Mutex::new(chain_store));
    Ok((our_tip, header, chain_store_ref))
}

enum LedgerStage {
    InMemLedgerStage(ValidateBlockStage<MemoryStore, MemoryStore>),
    OnDiskLedgerStage(ValidateBlockStage<RocksDB, RocksDBHistoricalStores>),
}

impl LedgerStage {
    fn spawn(self, policy: runtime::Policy) -> Tether {
        match self {
            LedgerStage::InMemLedgerStage(validate_block_stage) => {
                spawn_stage(validate_block_stage, policy)
            }
            LedgerStage::OnDiskLedgerStage(validate_block_stage) => {
                spawn_stage(validate_block_stage, policy)
            }
        }
    }

    fn connect(
        &mut self,
        from_store_block: gasket::messaging::tokio::ChannelRecvAdapter<ValidateBlockEvent>,
        to_block_forward: gasket::messaging::tokio::ChannelSendAdapter<BlockValidationResult>,
    ) {
        match self {
            LedgerStage::InMemLedgerStage(validate_block_stage) => {
                validate_block_stage.upstream.connect(from_store_block);
                validate_block_stage.downstream.connect(to_block_forward);
            }
            LedgerStage::OnDiskLedgerStage(validate_block_stage) => {
                validate_block_stage.upstream.connect(from_store_block);
                validate_block_stage.downstream.connect(to_block_forward);
            }
        }
    }
}

fn make_ledger(
    config: &Config,
    era_history: EraHistory,
    global_parameters: GlobalParameters,
    is_catching_up: Arc<RwLock<bool>>,
) -> Result<(LedgerStage, amaru_kernel::Point), Box<dyn std::error::Error>> {
    let network = config.network.into();
    match config.ledger_store {
        StorePath::InMem => {
            let (ledger, tip) = ledger::ValidateBlockStage::new(
<<<<<<< HEAD
                MemoryStore {},
                MemoryStore {},
                network,
=======
                MemoryStore::new(era_history.clone()),
                MemoryStore::new(era_history.clone()),
>>>>>>> ab55bd05
                era_history,
                global_parameters,
                is_catching_up,
            )?;
            Ok((LedgerStage::InMemLedgerStage(ledger), tip))
        }
        StorePath::OnDisk(ref ledger_dir) => {
            let (ledger, tip) = ledger::ValidateBlockStage::new(
                RocksDB::new(ledger_dir)?,
                RocksDBHistoricalStores::new(ledger_dir),
                network,
                era_history,
                global_parameters,
                is_catching_up,
            )?;
            Ok((LedgerStage::OnDiskLedgerStage(ledger), tip))
        }
    }
}

fn make_chain_selector(
    header: &Option<Header>,
    peers: &Vec<PeerSession>,
    consensus_security_parameter: usize,
) -> Result<Arc<Mutex<ChainSelector<Header>>>, ConsensusError> {
    let mut builder = ChainSelectorBuilder::new();

    builder.set_max_fragment_length(consensus_security_parameter);

    match header {
        Some(h) => builder.set_tip(h),
        None => &builder,
    };

    for peer in peers {
        builder.add_peer(&peer.peer);
    }

    Ok(Arc::new(Mutex::new(builder.build()?)))
}

pub trait PallasPoint {
    fn pallas_point(&self) -> pallas_network::miniprotocols::Point;
}

impl PallasPoint for Header {
    fn pallas_point(&self) -> pallas_network::miniprotocols::Point {
        to_pallas_point(&self.point())
    }
}

impl PallasPoint for amaru_kernel::Point {
    fn pallas_point(&self) -> pallas_network::miniprotocols::Point {
        to_pallas_point(self)
    }
}

fn to_pallas_point(point: &amaru_kernel::Point) -> pallas_network::miniprotocols::Point {
    match point {
        amaru_kernel::Point::Origin => pallas_network::miniprotocols::Point::Origin,
        amaru_kernel::Point::Specific(slot, hash) => {
            pallas_network::miniprotocols::Point::Specific(*slot, hash.clone())
        }
    }
}

pub trait AsTip {
    fn as_tip(&self) -> Tip;
}

impl AsTip for Header {
    fn as_tip(&self) -> Tip {
        Tip(self.pallas_point(), self.block_height())
    }
}

#[cfg(test)]
mod tests {
    use std::path::PathBuf;

    use super::{bootstrap, Config, StorePath, StorePath::*};

    #[test]
    fn bootstrap_all_stages() {
        let config = Config {
            ledger_store: InMem,
            chain_store: InMem,
            ..Config::default()
        };

        let stages = bootstrap(config, vec![]).unwrap();

        assert_eq!(8, stages.len());
    }

    #[test]
    fn test_store_path_display() {
        assert_eq!(format!("{}", StorePath::InMem), "<mem>");
        assert_eq!(
            format!("{}", StorePath::OnDisk(PathBuf::from("/path/to/store"))),
            "/path/to/store"
        );
        assert_eq!(
            format!("{}", StorePath::OnDisk(PathBuf::from("./relative/path"))),
            "./relative/path"
        );
        assert_eq!(format!("{}", StorePath::OnDisk(PathBuf::from(""))), "");
    }
}<|MERGE_RESOLUTION|>--- conflicted
+++ resolved
@@ -331,14 +331,9 @@
     match config.ledger_store {
         StorePath::InMem => {
             let (ledger, tip) = ledger::ValidateBlockStage::new(
-<<<<<<< HEAD
-                MemoryStore {},
-                MemoryStore {},
-                network,
-=======
                 MemoryStore::new(era_history.clone()),
                 MemoryStore::new(era_history.clone()),
->>>>>>> ab55bd05
+                network,
                 era_history,
                 global_parameters,
                 is_catching_up,
